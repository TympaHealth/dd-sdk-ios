--- conflicted
+++ resolved
@@ -1,11 +1,7 @@
 Pod::Spec.new do |s|
   s.name         = "DatadogSDK"
   s.module_name  = "Datadog"
-<<<<<<< HEAD
-  s.version      = "1.4.1"
-=======
   s.version      = "1.5.0-alpha2"
->>>>>>> b1d28908
   s.summary      = "Official Datadog Swift SDK for iOS."
   
   s.homepage     = "https://www.datadoghq.com"
