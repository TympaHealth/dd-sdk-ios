/*
 * Unless explicitly stated otherwise all files in this repository are licensed under the Apache License Version 2.0.
 * This product includes software developed at Datadog (https://www.datadoghq.com/).
 * Copyright 2019-2020 Datadog, Inc.
 */

import Foundation

internal final class FileWriter {
    /// Data writting format.
    private let dataFormat: DataFormat
    /// Orchestrator producing reference to writable file.
    private let orchestrator: FilesOrchestrator
    /// JSON encoder used to encode data.
    private let jsonEncoder: JSONEncoder
    /// Queue used to synchronize files access (read / write) and perform decoding on background thread.
    private let queue: DispatchQueue

    init(dataFormat: DataFormat, orchestrator: FilesOrchestrator, queue: DispatchQueue) {
        self.dataFormat = dataFormat
        self.orchestrator = orchestrator
        self.queue = queue
        self.jsonEncoder = JSONEncoder.default()
    }

    // MARK: - Writing data

    /// Encodes given value to JSON data and writes it to file.
    /// Comma is used to separate consecutive values in the file.
    func write<T: Encodable>(value: T) {
        queue.async { [weak self] in
            self?.synchronizedWrite(value: value)
        }
    }

    private func synchronizedWrite<T: Encodable>(value: T) {
        do {
            let data = try jsonEncoder.encode(value)
            let file = try orchestrator.getWritableFile(writeSize: UInt64(data.count))

            if try file.size() == 0 {
                try file.append { (write: (Data) throws -> Void) in
                    try write(data)
                }
            } else {
                let atomicData = commaSeparatorData + data
                try file.append { write in
<<<<<<< HEAD
                    try write(dataFormat.separatorData)
                    try write(data)
=======
                    try write(atomicData)
>>>>>>> 6b199e18
                }
            }
        } catch {
            userLogger.error("🔥 Failed to write log: \(error)")
            developerLogger?.error("🔥 Failed to write file: \(error)")
        }
    }
}<|MERGE_RESOLUTION|>--- conflicted
+++ resolved
@@ -43,14 +43,9 @@
                     try write(data)
                 }
             } else {
-                let atomicData = commaSeparatorData + data
+                let atomicData = dataFormat.separatorData + data
                 try file.append { write in
-<<<<<<< HEAD
-                    try write(dataFormat.separatorData)
-                    try write(data)
-=======
                     try write(atomicData)
->>>>>>> 6b199e18
                 }
             }
         } catch {
